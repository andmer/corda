--- conflicted
+++ resolved
@@ -88,11 +88,8 @@
         val jmxPolicy: JmxPolicy,
         val notarySpecs: List<NotarySpec>,
         val compatibilityZone: CompatibilityZoneParams?,
-<<<<<<< HEAD
+        val maxTransactionSize: Int,
         val inMemoryDB: Boolean
-=======
-        val maxTransactionSize: Int
->>>>>>> d072f6c2
 ) : InternalDriverDSL {
     private var _executorService: ScheduledExecutorService? = null
     val executorService get() = _executorService!!
@@ -990,11 +987,8 @@
                     jmxPolicy = jmxPolicy,
                     notarySpecs = notarySpecs,
                     compatibilityZone = null,
-<<<<<<< HEAD
-                    inMemoryDB = inMemoryDB
-=======
+                    inMemoryDB = inMemoryDB,
                     maxTransactionSize = maxTransactionSize
->>>>>>> d072f6c2
             )
     )
     val shutdownHook = addShutdownHook(driverDsl::shutdown)
@@ -1036,11 +1030,8 @@
         notarySpecs: List<NotarySpec> = DriverParameters().notarySpecs,
         extraCordappPackagesToScan: List<String> = DriverParameters().extraCordappPackagesToScan,
         jmxPolicy: JmxPolicy = DriverParameters().jmxPolicy,
-<<<<<<< HEAD
+        maxTransactionSize: Int = DriverParameters().maxTransactionSize,
         inMemoryDB: Boolean = DriverParameters().inMemoryDB,
-=======
-        maxTransactionSize: Int = DriverParameters().maxTransactionSize,
->>>>>>> d072f6c2
         compatibilityZone: CompatibilityZoneParams? = null,
         dsl: DriverDSLImpl.() -> A
 ): A {
@@ -1057,13 +1048,9 @@
                     notarySpecs = notarySpecs,
                     extraCordappPackagesToScan = extraCordappPackagesToScan,
                     jmxPolicy = jmxPolicy,
-<<<<<<< HEAD
-                    inMemoryDB = inMemoryDB,
-                    compatibilityZone = compatibilityZone
-=======
                     compatibilityZone = compatibilityZone,
-                    maxTransactionSize = maxTransactionSize
->>>>>>> d072f6c2
+                    maxTransactionSize = maxTransactionSize,
+                    inMemoryDB = inMemoryDB
             ),
             coerce = { it },
             dsl = dsl,
